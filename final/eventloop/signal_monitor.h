--- conflicted
+++ resolved
@@ -61,11 +61,7 @@
     void trigger (short) override;
 
   private:
-<<<<<<< HEAD
-    // Disable copy operator
-=======
     // Disable copy assignment operator (=)
->>>>>>> c66a8c19
     auto operator = (const SignalMonitor&) -> SignalMonitor& = delete;
 
     // Disable move assignment operator (=)
@@ -82,17 +78,7 @@
     static std::map<int, SignalMonitor*> signal_monitors;
     std::unique_ptr<SigactionImpl> impl;
 };
+inline auto SignalMonitor::getSigactionImpl() const -> const SigactionImpl*
+inline auto SignalMonitor::getSigactionImpl() -> SigactionImpl*
 
-<<<<<<< HEAD
-=======
-// SigactionImpl inline functions
-//----------------------------------------------------------------------
-inline auto SignalMonitor::getSigactionImpl() const -> const SigactionImpl*
-{ return impl.get(); }
-
-//----------------------------------------------------------------------
-inline auto SignalMonitor::getSigactionImpl() -> SigactionImpl*
-{ return impl.get(); }
-
->>>>>>> c66a8c19
 #endif  // SIGNAL_MONITOR_H