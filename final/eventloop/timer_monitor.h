--- conflicted
+++ resolved
@@ -46,30 +46,34 @@
 {
   public:
     TimerMonitor() = delete;
-    TimerMonitor(const TimerMonitor&) = delete;
-    TimerMonitor(const TimerMonitor&&) = delete;
+
+    // Disable copy constructor
+    TimerMonitor (const TimerMonitor&) = delete;
+
+    // Disable move constructor
+    TimerMonitor (TimerMonitor&&) noexcept = delete;
 
     // Constructor
-    explicit TimerMonitor(EventLoop*);
+    explicit TimerMonitor (EventLoop*);
 
     // Destructor
     ~TimerMonitor() noexcept override;
 
+    // Disable copy assignment operator (=)
+    auto operator = (const TimerMonitor&) -> TimerMonitor& = delete;
+
+    // Disable move assignment operator (=)
+    auto operator = (TimerMonitor&&) noexcept -> TimerMonitor& = delete;
+
     // Methods
     void init (handler_t, void*);
-    auto operator=(const TimerMonitor&) -> TimerMonitor& = delete;
-    auto operator=(const TimerMonitor&&) -> TimerMonitor& = delete;
     void setInterval ( std::chrono::nanoseconds
                      , std::chrono::nanoseconds );
     void trigger(short) override;
 
   private:
     // Data members
-<<<<<<< HEAD
-    timer_t timer_id{ static_cast<timer_t>(0) };
-=======
-    timer_t timer_id{0};
->>>>>>> d7d088e5
+    timer_t timer_id{static_cast<timer_t>(0)};
     int     alarm_pipe_fd[2]{-1, -1};
 };
 
